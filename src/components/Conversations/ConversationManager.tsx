import React, { useState, useEffect } from 'react';
import {
  MessageCircle,
  Plus,
  Search,
  Filter,
  Clock,
  Users,
  FileText,
  Star,
  MoreVertical,
  Trash2,
  Edit2,
  Download,
  Share2,
  Archive,
  Calendar,
  Brain,
  Zap,
  TrendingUp,
  ArrowRight,
} from 'lucide-react';
import { AdvisoryConversation } from './AdvisoryConversation';
import { ConfirmationModal } from '../Modals/ConfirmationModal';
<<<<<<< HEAD
import { useAuth } from '../../contexts/AuthContext';
import { loadConversations as loadConversationsFromDb } from '../../services/conversationService';
=======
import { useAdvisor } from '../../contexts/AdvisorContext';
>>>>>>> 7394e175
import { cn, formatDate } from '../../utils';

interface SavedConversation {
  id: string;
  title: string;
  mode: 'strategic_planning' | 'due_diligence' | 'quick_consultation' | 'general';
  advisors: string[];
  lastMessage: string;
  lastUpdated: string;
  messageCount: number;
  hasAttachments: boolean;
  tags: string[];
  isStarred: boolean;
  isArchived: boolean;
}

interface ConversationManagerProps {
  onBack: () => void;
}

export function ConversationManager({ onBack }: ConversationManagerProps) {
<<<<<<< HEAD
  const { user } = useAuth();
  const [conversations, setConversations] = useState<SavedConversation[]>([]);
=======
  const { conversations: supabaseConversations, loadConversations: reloadSupabaseConversations } = useAdvisor();
  const [localConversations, setLocalConversations] = useState<SavedConversation[]>([]);
>>>>>>> 7394e175
  const [selectedConversation, setSelectedConversation] = useState<string | null>(null);
  const [showNewConversation, setShowNewConversation] = useState(false);
  const [searchQuery, setSearchQuery] = useState('');
  const [filterMode, setFilterMode] = useState<'all' | 'starred' | 'recent' | 'archived'>('all');
  const [sortBy, setSortBy] = useState<'recent' | 'alphabetical' | 'mode'>('recent');
  const [showDeleteConfirmation, setShowDeleteConfirmation] = useState(false);
  const [conversationToDelete, setConversationToDelete] = useState<string | null>(null);
  const [isLoading, setIsLoading] = useState(false);

  // Check if we're in demo mode (no Supabase configured)
  const isDemoMode = !process.env.REACT_APP_SUPABASE_URL;

  const conversationModes = [
    {
      id: 'strategic_planning',
      name: 'Strategic Planning',
      icon: <Brain className="w-4 h-4" />,
      color: 'bg-blue-500',
      description: 'Long-term strategy and planning',
    },
    {
      id: 'due_diligence',
      name: 'Due Diligence',
      icon: <FileText className="w-4 h-4" />,
      color: 'bg-green-500',
      description: 'Investment analysis and document review',
    },
    {
      id: 'quick_consultation',
      name: 'Quick Consultation',
      icon: <Zap className="w-4 h-4" />,
      color: 'bg-orange-500',
      description: 'Fast answers and immediate advice',
    },
    {
      id: 'general',
      name: 'General Discussion',
      icon: <MessageCircle className="w-4 h-4" />,
      color: 'bg-purple-500',
      description: 'Open conversation with advisors',
    },
  ];

  useEffect(() => {
<<<<<<< HEAD
    loadConversations();
  }, [user]);

  const loadConversations = async () => {
    if (!user?.id) {
      console.log('No user logged in, skipping conversation load');
      return;
    }

    setIsLoading(true);
    try {
      // Load from database (or localStorage fallback)
      const loaded = await loadConversationsFromDb(user.id);

      const saved: SavedConversation[] = loaded.map(data => ({
        id: data.id,
        title: data.title || 'Untitled Conversation',
        mode: data.mode || 'general',
        advisors: data.advisors?.map(a => a.id) || [],
        lastMessage: data.messages?.[data.messages.length - 1]?.content || 'No messages',
        lastUpdated: data.updated_at || data.created_at || new Date().toISOString(),
        messageCount: data.messages?.length || 0,
        hasAttachments: data.files && data.files.length > 0,
        tags: [],
        isStarred: false,
        isArchived: false,
      }));

      setConversations(saved);
      console.log(`✅ Loaded ${saved.length} conversations for user ${user.id}`);
    } catch (error) {
      console.error('Error loading conversations:', error);
    } finally {
      setIsLoading(false);
    }
=======
    if (isDemoMode) {
      loadLocalStorageConversations();
    }
  }, [isDemoMode]);

  const loadLocalStorageConversations = () => {
    const saved: SavedConversation[] = [];

    // Load from localStorage (demo mode only)
    for (let i = 0; i < localStorage.length; i++) {
      const key = localStorage.key(i);
      if (key?.startsWith('conversation-')) {
        try {
          const data = JSON.parse(localStorage.getItem(key) || '');
          saved.push({
            id: data.id,
            title: data.title || 'Untitled Conversation',
            mode: data.mode || 'general',
            advisors: data.advisors || [],
            lastMessage: data.messages?.[data.messages.length - 1]?.content || 'No messages',
            lastUpdated: data.lastUpdated || new Date().toISOString(),
            messageCount: data.messages?.length || 0,
            hasAttachments: data.files?.length > 0 || false,
            tags: data.tags || [],
            isStarred: data.isStarred || false,
            isArchived: data.isArchived || false,
          });
        } catch (error) {
          console.error('Error loading conversation:', error);
        }
      }
    }

    setLocalConversations(saved);
>>>>>>> 7394e175
  };

  // Get conversations from the appropriate source
  const conversations: SavedConversation[] = React.useMemo(() => {
    if (isDemoMode) {
      return localConversations;
    }

    return supabaseConversations.map(conv => ({
      id: conv.id,
      title: `Conversation with ${conv.advisor_id}`, // You can enhance this
      mode: conv.mode as 'strategic_planning' | 'due_diligence' | 'quick_consultation' | 'general',
      advisors: [conv.advisor_id],
      lastMessage: conv.messages?.[conv.messages.length - 1]?.content || 'No messages',
      lastUpdated: conv.updated_at,
      messageCount: conv.messages?.length || 0,
      hasAttachments: false, // You can enhance this
      tags: [],
      isStarred: false,
      isArchived: false,
    }));
  }, [isDemoMode, localConversations, supabaseConversations]);

  const filteredAndSortedConversations = conversations
    .filter(conv => {
      if (filterMode === 'starred' && !conv.isStarred) return false;
      if (filterMode === 'archived' && !conv.isArchived) return false;
      if (filterMode === 'recent' && conv.isArchived) return false;

      if (searchQuery) {
        const query = searchQuery.toLowerCase();
        return (
          conv.title.toLowerCase().includes(query) || conv.lastMessage.toLowerCase().includes(query)
        );
      }

      return true;
    })
    .sort((a, b) => {
      switch (sortBy) {
        case 'alphabetical':
          return a.title.localeCompare(b.title);
        case 'mode':
          return a.mode.localeCompare(b.mode);
        case 'recent':
        default:
          return new Date(b.lastUpdated).getTime() - new Date(a.lastUpdated).getTime();
      }
    });

  const deleteConversation = (id: string) => {
    setConversationToDelete(id);
    setShowDeleteConfirmation(true);
  };

  const confirmDelete = () => {
    if (conversationToDelete) {
      if (isDemoMode) {
        localStorage.removeItem(`conversation-${conversationToDelete}`);
        setLocalConversations(prev => prev.filter(conv => conv.id !== conversationToDelete));
      } else {
        // TODO: Implement Supabase conversation deletion
        console.warn('Supabase conversation deletion not yet implemented');
      }
      setConversationToDelete(null);
    }
  };

  const toggleStar = (id: string) => {
    if (isDemoMode) {
      const key = `conversation-${id}`;
      const data = JSON.parse(localStorage.getItem(key) || '{}');
      data.isStarred = !data.isStarred;
      localStorage.setItem(key, JSON.stringify(data));
      loadLocalStorageConversations();
    }
    // TODO: Implement Supabase star toggle
  };

  const archiveConversation = (id: string) => {
    if (isDemoMode) {
      const key = `conversation-${id}`;
      const data = JSON.parse(localStorage.getItem(key) || '{}');
      data.isArchived = !data.isArchived;
      localStorage.setItem(key, JSON.stringify(data));
      loadLocalStorageConversations();
    }
    // TODO: Implement Supabase archive toggle
  };

  const getModeInfo = (mode: string) => {
    return conversationModes.find(m => m.id === mode) || conversationModes[3];
  };

  if (selectedConversation || showNewConversation) {
    return (
      <AdvisoryConversation
        onBack={() => {
          setSelectedConversation(null);
          setShowNewConversation(false);
          // Refresh list when returning
          if (isDemoMode) {
            loadLocalStorageConversations();
          } else {
            reloadSupabaseConversations();
          }
        }}
        conversationId={selectedConversation || undefined}
        initialMode={showNewConversation ? 'general' : undefined}
      />
    );
  }

  return (
    <div className="min-h-screen bg-gradient-to-br from-blue-50 to-indigo-100">
      {/* Header */}
      <div className="bg-white shadow-sm border-b border-gray-200">
        <div className="max-w-7xl mx-auto px-4 sm:px-6 lg:px-8">
          <div className="flex items-center justify-between h-16">
            <div className="flex items-center space-x-4">
              <button onClick={onBack} className="text-gray-500 hover:text-gray-700 font-medium">
                ← Back to Dashboard
              </button>
              <div className="h-6 border-l border-gray-300"></div>
              <div className="flex items-center space-x-2">
                <MessageCircle className="w-6 h-6 text-purple-600" />
                <h1 className="text-xl font-bold text-gray-900">Advisory Conversations</h1>
              </div>
            </div>
            <button
              onClick={() => setShowNewConversation(true)}
              className="bg-purple-600 text-white px-4 py-2 rounded-lg hover:bg-purple-700 flex items-center space-x-2"
            >
              <Plus className="w-4 h-4" />
              <span>New Conversation</span>
            </button>
          </div>
        </div>
      </div>

      <div className="max-w-7xl mx-auto px-4 sm:px-6 lg:px-8 py-8">
        {/* Stats */}
        <div className="grid grid-cols-1 md:grid-cols-4 gap-6 mb-8">
          <div className="bg-white rounded-xl p-6 shadow-sm">
            <div className="flex items-center">
              <div className="p-2 bg-purple-100 rounded-lg">
                <MessageCircle className="w-6 h-6 text-purple-600" />
              </div>
              <div className="ml-4">
                <p className="text-sm font-medium text-gray-600">Total Conversations</p>
                <p className="text-2xl font-bold text-gray-900">{conversations.length}</p>
              </div>
            </div>
          </div>

          <div className="bg-white rounded-xl p-6 shadow-sm">
            <div className="flex items-center">
              <div className="p-2 bg-blue-100 rounded-lg">
                <Brain className="w-6 h-6 text-blue-600" />
              </div>
              <div className="ml-4">
                <p className="text-sm font-medium text-gray-600">Strategic Sessions</p>
                <p className="text-2xl font-bold text-gray-900">
                  {conversations.filter(c => c.mode === 'strategic_planning').length}
                </p>
              </div>
            </div>
          </div>

          <div className="bg-white rounded-xl p-6 shadow-sm">
            <div className="flex items-center">
              <div className="p-2 bg-green-100 rounded-lg">
                <FileText className="w-6 h-6 text-green-600" />
              </div>
              <div className="ml-4">
                <p className="text-sm font-medium text-gray-600">Due Diligence</p>
                <p className="text-2xl font-bold text-gray-900">
                  {conversations.filter(c => c.mode === 'due_diligence').length}
                </p>
              </div>
            </div>
          </div>

          <div className="bg-white rounded-xl p-6 shadow-sm">
            <div className="flex items-center">
              <div className="p-2 bg-yellow-100 rounded-lg">
                <Star className="w-6 h-6 text-yellow-600" />
              </div>
              <div className="ml-4">
                <p className="text-sm font-medium text-gray-600">Starred</p>
                <p className="text-2xl font-bold text-gray-900">
                  {conversations.filter(c => c.isStarred).length}
                </p>
              </div>
            </div>
          </div>
        </div>

        {/* Search and Filters */}
        <div className="bg-white rounded-xl p-6 shadow-sm mb-8">
          <div className="flex flex-col sm:flex-row gap-4 items-center justify-between">
            <div className="flex-1 max-w-md">
              <div className="relative">
                <Search className="absolute left-3 top-1/2 transform -translate-y-1/2 text-gray-400 w-4 h-4" />
                <input
                  type="text"
                  placeholder="Search conversations..."
                  value={searchQuery}
                  onChange={e => setSearchQuery(e.target.value)}
                  className="w-full pl-10 pr-4 py-2 border border-gray-300 rounded-lg focus:ring-2 focus:ring-purple-500 focus:border-transparent"
                />
              </div>
            </div>
            <div className="flex space-x-2">
              {(['all', 'recent', 'starred', 'archived'] as const).map(filter => (
                <button
                  key={filter}
                  onClick={() => setFilterMode(filter)}
                  className={cn(
                    'px-3 py-2 rounded-lg text-sm font-medium transition-colors',
                    filterMode === filter
                      ? 'bg-purple-600 text-white'
                      : 'bg-gray-100 text-gray-700 hover:bg-gray-200'
                  )}
                >
                  {filter.charAt(0).toUpperCase() + filter.slice(1)}
                </button>
              ))}
            </div>
            <select
              value={sortBy}
              onChange={e => setSortBy(e.target.value as any)}
              className="px-3 py-2 border border-gray-300 rounded-lg focus:ring-2 focus:ring-purple-500"
            >
              <option value="recent">Sort by Recent</option>
              <option value="alphabetical">Sort A-Z</option>
              <option value="mode">Sort by Type</option>
            </select>
          </div>
        </div>

        {/* Quick Start Templates */}
        <div className="mb-8">
          <h2 className="text-lg font-semibold text-gray-900 mb-4">Quick Start</h2>
          <div className="grid grid-cols-1 md:grid-cols-2 lg:grid-cols-4 gap-4">
            {conversationModes.map(mode => (
              <button
                key={mode.id}
                onClick={() => {
                  setSelectedConversation(null);
                  setShowNewConversation(true);
                }}
                className="bg-white rounded-xl p-6 shadow-sm hover:shadow-md transition-shadow text-left group"
              >
                <div
                  className={cn(
                    'w-12 h-12 rounded-lg flex items-center justify-center mb-4',
                    mode.color
                  )}
                >
                  <div className="text-white text-lg">{mode.icon}</div>
                </div>
                <h3 className="font-semibold text-gray-900 mb-2">{mode.name}</h3>
                <p className="text-sm text-gray-600 mb-3">{mode.description}</p>
                <div className="flex items-center text-purple-600 text-sm font-medium group-hover:text-purple-700">
                  <span>Start new session</span>
                  <ArrowRight className="w-4 h-4 ml-1" />
                </div>
              </button>
            ))}
          </div>
        </div>

        {/* Conversations List */}
        <div>
          <h2 className="text-lg font-semibold text-gray-900 mb-4">Your Conversations</h2>
          {filteredAndSortedConversations.length === 0 ? (
            <div className="bg-white rounded-xl p-12 shadow-sm text-center">
              <MessageCircle className="w-16 h-16 text-gray-300 mx-auto mb-4" />
              <h3 className="text-lg font-medium text-gray-900 mb-2">No conversations found</h3>
              <p className="text-gray-600 mb-6">
                {searchQuery || filterMode !== 'all'
                  ? 'Try adjusting your search or filters'
                  : 'Start your first conversation with our AI advisory board'}
              </p>
              <button
                onClick={() => setShowNewConversation(true)}
                className="bg-purple-600 text-white px-6 py-3 rounded-lg hover:bg-purple-700 flex items-center space-x-2 mx-auto"
              >
                <Plus className="w-4 h-4" />
                <span>Start First Conversation</span>
              </button>
            </div>
          ) : (
            <div className="grid grid-cols-1 lg:grid-cols-2 xl:grid-cols-3 gap-6">
              {filteredAndSortedConversations.map(conversation => {
                const modeInfo = getModeInfo(conversation.mode);
                return (
                  <div
                    key={conversation.id}
                    className="bg-white rounded-xl p-6 shadow-sm hover:shadow-md transition-shadow cursor-pointer group"
                    onClick={() => setSelectedConversation(conversation.id)}
                  >
                    {/* Header */}
                    <div className="flex items-start justify-between mb-4">
                      <div className="flex items-center space-x-3">
                        <div
                          className={cn(
                            'w-10 h-10 rounded-lg flex items-center justify-center',
                            modeInfo.color
                          )}
                        >
                          <div className="text-white">{modeInfo.icon}</div>
                        </div>
                        <div>
                          <h3 className="font-semibold text-gray-900 group-hover:text-purple-600 transition-colors">
                            {conversation.title}
                          </h3>
                          <p className="text-sm text-gray-600">{modeInfo.name}</p>
                        </div>
                      </div>
                      <div className="flex items-center space-x-1">
                        <button
                          onClick={e => {
                            e.stopPropagation();
                            toggleStar(conversation.id);
                          }}
                          className={cn(
                            'p-1 rounded hover:bg-gray-100',
                            conversation.isStarred ? 'text-yellow-500' : 'text-gray-400'
                          )}
                        >
                          <Star
                            className="w-4 h-4"
                            fill={conversation.isStarred ? 'currentColor' : 'none'}
                          />
                        </button>
                        <div className="relative group/menu">
                          <button
                            onClick={e => e.stopPropagation()}
                            className="p-1 rounded hover:bg-gray-100 text-gray-400"
                          >
                            <MoreVertical className="w-4 h-4" />
                          </button>
                          <div className="absolute right-0 top-8 w-48 bg-white rounded-lg shadow-lg border border-gray-200 opacity-0 invisible group-hover/menu:opacity-100 group-hover/menu:visible transition-all z-10">
                            <div className="py-1">
                              <button
                                onClick={e => {
                                  e.stopPropagation();
                                  archiveConversation(conversation.id);
                                }}
                                className="flex items-center w-full px-4 py-2 text-sm text-gray-700 hover:bg-gray-100"
                              >
                                <Archive className="w-4 h-4 mr-2" />
                                {conversation.isArchived ? 'Unarchive' : 'Archive'}
                              </button>
                              <button
                                onClick={e => {
                                  e.stopPropagation();
                                  deleteConversation(conversation.id);
                                }}
                                className="flex items-center w-full px-4 py-2 text-sm text-red-600 hover:bg-red-50"
                              >
                                <Trash2 className="w-4 h-4 mr-2" />
                                Delete
                              </button>
                            </div>
                          </div>
                        </div>
                      </div>
                    </div>

                    {/* Content Preview */}
                    <div className="mb-4">
                      <p className="text-sm text-gray-600 line-clamp-2">
                        {conversation.lastMessage}
                      </p>
                    </div>

                    {/* Metadata */}
                    <div className="flex items-center justify-between text-xs text-gray-500">
                      <div className="flex items-center space-x-3">
                        <div className="flex items-center space-x-1">
                          <MessageCircle className="w-3 h-3" />
                          <span>{conversation.messageCount} messages</span>
                        </div>
                        <div className="flex items-center space-x-1">
                          <Users className="w-3 h-3" />
                          <span>{conversation.advisors.length} advisors</span>
                        </div>
                        {conversation.hasAttachments && (
                          <div className="flex items-center space-x-1">
                            <FileText className="w-3 h-3" />
                            <span>Files</span>
                          </div>
                        )}
                      </div>
                      <div className="flex items-center space-x-1">
                        <Clock className="w-3 h-3" />
                        <span>{formatDate(conversation.lastUpdated)}</span>
                      </div>
                    </div>
                  </div>
                );
              })}
            </div>
          )}
        </div>
      </div>

      <ConfirmationModal
        isOpen={showDeleteConfirmation}
        onClose={() => {
          setShowDeleteConfirmation(false);
          setConversationToDelete(null);
        }}
        onConfirm={confirmDelete}
        title="Delete Conversation"
        message="Are you sure you want to delete this conversation? This action cannot be undone."
        confirmText="Delete"
        cancelText="Cancel"
        type="danger"
      />
    </div>
  );
}<|MERGE_RESOLUTION|>--- conflicted
+++ resolved
@@ -19,15 +19,13 @@
   Zap,
   TrendingUp,
   ArrowRight,
+  Paperclip,
 } from 'lucide-react';
 import { AdvisoryConversation } from './AdvisoryConversation';
 import { ConfirmationModal } from '../Modals/ConfirmationModal';
-<<<<<<< HEAD
 import { useAuth } from '../../contexts/AuthContext';
+import { useAdvisor } from '../../contexts/AdvisorContext';
 import { loadConversations as loadConversationsFromDb } from '../../services/conversationService';
-=======
-import { useAdvisor } from '../../contexts/AdvisorContext';
->>>>>>> 7394e175
 import { cn, formatDate } from '../../utils';
 
 interface SavedConversation {
@@ -49,13 +47,9 @@
 }
 
 export function ConversationManager({ onBack }: ConversationManagerProps) {
-<<<<<<< HEAD
   const { user } = useAuth();
-  const [conversations, setConversations] = useState<SavedConversation[]>([]);
-=======
   const { conversations: supabaseConversations, loadConversations: reloadSupabaseConversations } = useAdvisor();
   const [localConversations, setLocalConversations] = useState<SavedConversation[]>([]);
->>>>>>> 7394e175
   const [selectedConversation, setSelectedConversation] = useState<string | null>(null);
   const [showNewConversation, setShowNewConversation] = useState(false);
   const [searchQuery, setSearchQuery] = useState('');
@@ -100,47 +94,13 @@
   ];
 
   useEffect(() => {
-<<<<<<< HEAD
-    loadConversations();
-  }, [user]);
-
-  const loadConversations = async () => {
-    if (!user?.id) {
-      console.log('No user logged in, skipping conversation load');
-      return;
-    }
-
-    setIsLoading(true);
-    try {
-      // Load from database (or localStorage fallback)
-      const loaded = await loadConversationsFromDb(user.id);
-
-      const saved: SavedConversation[] = loaded.map(data => ({
-        id: data.id,
-        title: data.title || 'Untitled Conversation',
-        mode: data.mode || 'general',
-        advisors: data.advisors?.map(a => a.id) || [],
-        lastMessage: data.messages?.[data.messages.length - 1]?.content || 'No messages',
-        lastUpdated: data.updated_at || data.created_at || new Date().toISOString(),
-        messageCount: data.messages?.length || 0,
-        hasAttachments: data.files && data.files.length > 0,
-        tags: [],
-        isStarred: false,
-        isArchived: false,
-      }));
-
-      setConversations(saved);
-      console.log(`✅ Loaded ${saved.length} conversations for user ${user.id}`);
-    } catch (error) {
-      console.error('Error loading conversations:', error);
-    } finally {
-      setIsLoading(false);
-    }
-=======
     if (isDemoMode) {
       loadLocalStorageConversations();
-    }
-  }, [isDemoMode]);
+    } else if (user?.id) {
+      // In production mode, load from our conversation service
+      loadConversationsFromService();
+    }
+  }, [isDemoMode, user]);
 
   const loadLocalStorageConversations = () => {
     const saved: SavedConversation[] = [];
@@ -171,28 +131,68 @@
     }
 
     setLocalConversations(saved);
->>>>>>> 7394e175
   };
 
+  const loadConversationsFromService = async () => {
+    if (!user?.id) {
+      console.log('No user logged in, skipping conversation load');
+      return;
+    }
+
+    setIsLoading(true);
+    try {
+      // Load from database using our conversation service
+      const loaded = await loadConversationsFromDb(user.id);
+
+      const saved: SavedConversation[] = loaded.map(data => ({
+        id: data.id,
+        title: data.title || 'Untitled Conversation',
+        mode: data.mode || 'general',
+        advisors: data.advisors?.map(a => a.id) || [],
+        lastMessage: data.messages?.[data.messages.length - 1]?.content || 'No messages',
+        lastUpdated: data.updated_at || data.created_at || new Date().toISOString(),
+        messageCount: data.messages?.length || 0,
+        hasAttachments: data.files && data.files.length > 0,
+        tags: [],
+        isStarred: false,
+        isArchived: false,
+      }));
+
+      setLocalConversations(saved);
+      console.log(`✅ Loaded ${saved.length} conversations from database for user ${user.id}`);
+    } catch (error) {
+      console.error('Error loading conversations from database:', error);
+    } finally {
+      setIsLoading(false);
+    }
+  };
+
   // Get conversations from the appropriate source
+  // Priority: 1) AdvisorContext (if available), 2) Our conversation service, 3) localStorage
   const conversations: SavedConversation[] = React.useMemo(() => {
     if (isDemoMode) {
       return localConversations;
     }
 
-    return supabaseConversations.map(conv => ({
-      id: conv.id,
-      title: `Conversation with ${conv.advisor_id}`, // You can enhance this
-      mode: conv.mode as 'strategic_planning' | 'due_diligence' | 'quick_consultation' | 'general',
-      advisors: [conv.advisor_id],
-      lastMessage: conv.messages?.[conv.messages.length - 1]?.content || 'No messages',
-      lastUpdated: conv.updated_at,
-      messageCount: conv.messages?.length || 0,
-      hasAttachments: false, // You can enhance this
-      tags: [],
-      isStarred: false,
-      isArchived: false,
-    }));
+    // If AdvisorContext has conversations, use those (synced from Dashboard)
+    if (supabaseConversations && supabaseConversations.length > 0) {
+      return supabaseConversations.map(conv => ({
+        id: conv.id,
+        title: `Conversation with ${conv.advisor_id}`,
+        mode: conv.mode as 'strategic_planning' | 'due_diligence' | 'quick_consultation' | 'general',
+        advisors: [conv.advisor_id],
+        lastMessage: conv.messages?.[conv.messages.length - 1]?.content || 'No messages',
+        lastUpdated: conv.updated_at,
+        messageCount: conv.messages?.length || 0,
+        hasAttachments: false,
+        tags: [],
+        isStarred: false,
+        isArchived: false,
+      }));
+    }
+
+    // Fallback to our conversation service data
+    return localConversations;
   }, [isDemoMode, localConversations, supabaseConversations]);
 
   const filteredAndSortedConversations = conversations
@@ -204,66 +204,41 @@
       if (searchQuery) {
         const query = searchQuery.toLowerCase();
         return (
-          conv.title.toLowerCase().includes(query) || conv.lastMessage.toLowerCase().includes(query)
+          conv.title.toLowerCase().includes(query) ||
+          conv.lastMessage.toLowerCase().includes(query) ||
+          conv.advisors.some(a => a.toLowerCase().includes(query))
         );
       }
 
       return true;
     })
     .sort((a, b) => {
-      switch (sortBy) {
-        case 'alphabetical':
-          return a.title.localeCompare(b.title);
-        case 'mode':
-          return a.mode.localeCompare(b.mode);
-        case 'recent':
-        default:
-          return new Date(b.lastUpdated).getTime() - new Date(a.lastUpdated).getTime();
+      if (sortBy === 'recent') {
+        return new Date(b.lastUpdated).getTime() - new Date(a.lastUpdated).getTime();
+      } else if (sortBy === 'alphabetical') {
+        return a.title.localeCompare(b.title);
+      } else if (sortBy === 'mode') {
+        return a.mode.localeCompare(b.mode);
       }
+      return 0;
     });
 
-  const deleteConversation = (id: string) => {
+  const handleDeleteConversation = (id: string) => {
     setConversationToDelete(id);
     setShowDeleteConfirmation(true);
   };
 
   const confirmDelete = () => {
     if (conversationToDelete) {
+      localStorage.removeItem(`conversation-${conversationToDelete}`);
       if (isDemoMode) {
-        localStorage.removeItem(`conversation-${conversationToDelete}`);
-        setLocalConversations(prev => prev.filter(conv => conv.id !== conversationToDelete));
+        loadLocalStorageConversations();
       } else {
-        // TODO: Implement Supabase conversation deletion
-        console.warn('Supabase conversation deletion not yet implemented');
+        loadConversationsFromService();
       }
+      setShowDeleteConfirmation(false);
       setConversationToDelete(null);
     }
-  };
-
-  const toggleStar = (id: string) => {
-    if (isDemoMode) {
-      const key = `conversation-${id}`;
-      const data = JSON.parse(localStorage.getItem(key) || '{}');
-      data.isStarred = !data.isStarred;
-      localStorage.setItem(key, JSON.stringify(data));
-      loadLocalStorageConversations();
-    }
-    // TODO: Implement Supabase star toggle
-  };
-
-  const archiveConversation = (id: string) => {
-    if (isDemoMode) {
-      const key = `conversation-${id}`;
-      const data = JSON.parse(localStorage.getItem(key) || '{}');
-      data.isArchived = !data.isArchived;
-      localStorage.setItem(key, JSON.stringify(data));
-      loadLocalStorageConversations();
-    }
-    // TODO: Implement Supabase archive toggle
-  };
-
-  const getModeInfo = (mode: string) => {
-    return conversationModes.find(m => m.id === mode) || conversationModes[3];
   };
 
   if (selectedConversation || showNewConversation) {
@@ -272,306 +247,186 @@
         onBack={() => {
           setSelectedConversation(null);
           setShowNewConversation(false);
-          // Refresh list when returning
+          // Reload conversations when coming back
           if (isDemoMode) {
             loadLocalStorageConversations();
-          } else {
-            reloadSupabaseConversations();
+          } else if (user?.id) {
+            loadConversationsFromService();
           }
         }}
         conversationId={selectedConversation || undefined}
-        initialMode={showNewConversation ? 'general' : undefined}
       />
     );
   }
 
   return (
-    <div className="min-h-screen bg-gradient-to-br from-blue-50 to-indigo-100">
-      {/* Header */}
-      <div className="bg-white shadow-sm border-b border-gray-200">
-        <div className="max-w-7xl mx-auto px-4 sm:px-6 lg:px-8">
-          <div className="flex items-center justify-between h-16">
-            <div className="flex items-center space-x-4">
-              <button onClick={onBack} className="text-gray-500 hover:text-gray-700 font-medium">
-                ← Back to Dashboard
-              </button>
-              <div className="h-6 border-l border-gray-300"></div>
-              <div className="flex items-center space-x-2">
-                <MessageCircle className="w-6 h-6 text-purple-600" />
-                <h1 className="text-xl font-bold text-gray-900">Advisory Conversations</h1>
-              </div>
-            </div>
+    <div className="flex h-full bg-gray-50">
+      {/* Left Sidebar - Filters & Actions */}
+      <div className="w-80 bg-white border-r border-gray-200 flex flex-col">
+        {/* Header */}
+        <div className="p-6 border-b border-gray-200">
+          <div className="flex items-center justify-between mb-4">
+            <h2 className="text-2xl font-bold text-gray-900">Conversations</h2>
             <button
-              onClick={() => setShowNewConversation(true)}
-              className="bg-purple-600 text-white px-4 py-2 rounded-lg hover:bg-purple-700 flex items-center space-x-2"
+              onClick={onBack}
+              className="p-2 text-gray-400 hover:text-gray-600 rounded-lg hover:bg-gray-100"
             >
-              <Plus className="w-4 h-4" />
-              <span>New Conversation</span>
+              <ArrowRight className="w-5 h-5" />
             </button>
           </div>
-        </div>
-      </div>
-
-      <div className="max-w-7xl mx-auto px-4 sm:px-6 lg:px-8 py-8">
-        {/* Stats */}
-        <div className="grid grid-cols-1 md:grid-cols-4 gap-6 mb-8">
-          <div className="bg-white rounded-xl p-6 shadow-sm">
-            <div className="flex items-center">
-              <div className="p-2 bg-purple-100 rounded-lg">
-                <MessageCircle className="w-6 h-6 text-purple-600" />
-              </div>
-              <div className="ml-4">
-                <p className="text-sm font-medium text-gray-600">Total Conversations</p>
-                <p className="text-2xl font-bold text-gray-900">{conversations.length}</p>
-              </div>
-            </div>
-          </div>
-
-          <div className="bg-white rounded-xl p-6 shadow-sm">
-            <div className="flex items-center">
-              <div className="p-2 bg-blue-100 rounded-lg">
-                <Brain className="w-6 h-6 text-blue-600" />
-              </div>
-              <div className="ml-4">
-                <p className="text-sm font-medium text-gray-600">Strategic Sessions</p>
-                <p className="text-2xl font-bold text-gray-900">
-                  {conversations.filter(c => c.mode === 'strategic_planning').length}
-                </p>
-              </div>
-            </div>
-          </div>
-
-          <div className="bg-white rounded-xl p-6 shadow-sm">
-            <div className="flex items-center">
-              <div className="p-2 bg-green-100 rounded-lg">
-                <FileText className="w-6 h-6 text-green-600" />
-              </div>
-              <div className="ml-4">
-                <p className="text-sm font-medium text-gray-600">Due Diligence</p>
-                <p className="text-2xl font-bold text-gray-900">
-                  {conversations.filter(c => c.mode === 'due_diligence').length}
-                </p>
-              </div>
-            </div>
-          </div>
-
-          <div className="bg-white rounded-xl p-6 shadow-sm">
-            <div className="flex items-center">
-              <div className="p-2 bg-yellow-100 rounded-lg">
-                <Star className="w-6 h-6 text-yellow-600" />
-              </div>
-              <div className="ml-4">
-                <p className="text-sm font-medium text-gray-600">Starred</p>
-                <p className="text-2xl font-bold text-gray-900">
-                  {conversations.filter(c => c.isStarred).length}
-                </p>
-              </div>
-            </div>
+
+          {/* Search */}
+          <div className="relative">
+            <Search className="absolute left-3 top-1/2 transform -translate-y-1/2 w-5 h-5 text-gray-400" />
+            <input
+              type="text"
+              placeholder="Search conversations..."
+              value={searchQuery}
+              onChange={e => setSearchQuery(e.target.value)}
+              className="w-full pl-10 pr-4 py-2 border border-gray-300 rounded-lg focus:ring-2 focus:ring-blue-500 focus:border-transparent"
+            />
           </div>
         </div>
 
-        {/* Search and Filters */}
-        <div className="bg-white rounded-xl p-6 shadow-sm mb-8">
-          <div className="flex flex-col sm:flex-row gap-4 items-center justify-between">
-            <div className="flex-1 max-w-md">
-              <div className="relative">
-                <Search className="absolute left-3 top-1/2 transform -translate-y-1/2 text-gray-400 w-4 h-4" />
-                <input
-                  type="text"
-                  placeholder="Search conversations..."
-                  value={searchQuery}
-                  onChange={e => setSearchQuery(e.target.value)}
-                  className="w-full pl-10 pr-4 py-2 border border-gray-300 rounded-lg focus:ring-2 focus:ring-purple-500 focus:border-transparent"
-                />
-              </div>
-            </div>
-            <div className="flex space-x-2">
-              {(['all', 'recent', 'starred', 'archived'] as const).map(filter => (
-                <button
-                  key={filter}
-                  onClick={() => setFilterMode(filter)}
-                  className={cn(
-                    'px-3 py-2 rounded-lg text-sm font-medium transition-colors',
-                    filterMode === filter
-                      ? 'bg-purple-600 text-white'
-                      : 'bg-gray-100 text-gray-700 hover:bg-gray-200'
-                  )}
-                >
-                  {filter.charAt(0).toUpperCase() + filter.slice(1)}
-                </button>
-              ))}
-            </div>
-            <select
-              value={sortBy}
-              onChange={e => setSortBy(e.target.value as any)}
-              className="px-3 py-2 border border-gray-300 rounded-lg focus:ring-2 focus:ring-purple-500"
-            >
-              <option value="recent">Sort by Recent</option>
-              <option value="alphabetical">Sort A-Z</option>
-              <option value="mode">Sort by Type</option>
-            </select>
+        {/* Filters */}
+        <div className="p-4 border-b border-gray-200">
+          <div className="flex items-center justify-between mb-2">
+            <span className="text-sm font-medium text-gray-700">Filter</span>
+            <Filter className="w-4 h-4 text-gray-400" />
           </div>
-        </div>
-
-        {/* Quick Start Templates */}
-        <div className="mb-8">
-          <h2 className="text-lg font-semibold text-gray-900 mb-4">Quick Start</h2>
-          <div className="grid grid-cols-1 md:grid-cols-2 lg:grid-cols-4 gap-4">
-            {conversationModes.map(mode => (
+          <div className="grid grid-cols-2 gap-2">
+            {(['all', 'recent', 'starred', 'archived'] as const).map(mode => (
               <button
-                key={mode.id}
-                onClick={() => {
-                  setSelectedConversation(null);
-                  setShowNewConversation(true);
-                }}
-                className="bg-white rounded-xl p-6 shadow-sm hover:shadow-md transition-shadow text-left group"
+                key={mode}
+                onClick={() => setFilterMode(mode)}
+                className={cn(
+                  'px-3 py-2 rounded-lg text-sm font-medium transition-colors',
+                  filterMode === mode
+                    ? 'bg-blue-500 text-white'
+                    : 'bg-gray-100 text-gray-700 hover:bg-gray-200'
+                )}
               >
-                <div
-                  className={cn(
-                    'w-12 h-12 rounded-lg flex items-center justify-center mb-4',
-                    mode.color
-                  )}
-                >
-                  <div className="text-white text-lg">{mode.icon}</div>
-                </div>
-                <h3 className="font-semibold text-gray-900 mb-2">{mode.name}</h3>
-                <p className="text-sm text-gray-600 mb-3">{mode.description}</p>
-                <div className="flex items-center text-purple-600 text-sm font-medium group-hover:text-purple-700">
-                  <span>Start new session</span>
-                  <ArrowRight className="w-4 h-4 ml-1" />
-                </div>
+                {mode.charAt(0).toUpperCase() + mode.slice(1)}
               </button>
             ))}
           </div>
         </div>
 
-        {/* Conversations List */}
-        <div>
-          <h2 className="text-lg font-semibold text-gray-900 mb-4">Your Conversations</h2>
-          {filteredAndSortedConversations.length === 0 ? (
-            <div className="bg-white rounded-xl p-12 shadow-sm text-center">
+        {/* Sort */}
+        <div className="p-4 border-b border-gray-200">
+          <div className="flex items-center justify-between mb-2">
+            <span className="text-sm font-medium text-gray-700">Sort by</span>
+            <TrendingUp className="w-4 h-4 text-gray-400" />
+          </div>
+          <select
+            value={sortBy}
+            onChange={e => setSortBy(e.target.value as any)}
+            className="w-full px-3 py-2 border border-gray-300 rounded-lg focus:ring-2 focus:ring-blue-500 focus:border-transparent"
+          >
+            <option value="recent">Most Recent</option>
+            <option value="alphabetical">Alphabetical</option>
+            <option value="mode">By Mode</option>
+          </select>
+        </div>
+
+        {/* New Conversation Button */}
+        <div className="p-4">
+          <button
+            onClick={() => setShowNewConversation(true)}
+            className="w-full flex items-center justify-center gap-2 px-4 py-3 bg-gradient-to-r from-blue-600 to-purple-600 text-white rounded-lg hover:from-blue-700 hover:to-purple-700 transition-all shadow-md hover:shadow-lg"
+          >
+            <Plus className="w-5 h-5" />
+            <span className="font-medium">New Conversation</span>
+          </button>
+        </div>
+      </div>
+
+      {/* Main Content - Conversation List */}
+      <div className="flex-1 overflow-auto">
+        <div className="p-6">
+          {isLoading ? (
+            <div className="flex items-center justify-center h-64">
+              <div className="text-gray-500">Loading conversations...</div>
+            </div>
+          ) : filteredAndSortedConversations.length === 0 ? (
+            <div className="text-center py-12">
               <MessageCircle className="w-16 h-16 text-gray-300 mx-auto mb-4" />
               <h3 className="text-lg font-medium text-gray-900 mb-2">No conversations found</h3>
-              <p className="text-gray-600 mb-6">
-                {searchQuery || filterMode !== 'all'
-                  ? 'Try adjusting your search or filters'
-                  : 'Start your first conversation with our AI advisory board'}
+              <p className="text-gray-500 mb-6">
+                {searchQuery
+                  ? 'Try adjusting your search criteria'
+                  : 'Start a new conversation with your AI advisors'}
               </p>
               <button
                 onClick={() => setShowNewConversation(true)}
-                className="bg-purple-600 text-white px-6 py-3 rounded-lg hover:bg-purple-700 flex items-center space-x-2 mx-auto"
+                className="inline-flex items-center gap-2 px-6 py-3 bg-blue-600 text-white rounded-lg hover:bg-blue-700 transition-colors"
               >
-                <Plus className="w-4 h-4" />
-                <span>Start First Conversation</span>
+                <Plus className="w-5 h-5" />
+                Start New Conversation
               </button>
             </div>
           ) : (
-            <div className="grid grid-cols-1 lg:grid-cols-2 xl:grid-cols-3 gap-6">
-              {filteredAndSortedConversations.map(conversation => {
-                const modeInfo = getModeInfo(conversation.mode);
+            <div className="grid grid-cols-1 lg:grid-cols-2 xl:grid-cols-3 gap-4">
+              {filteredAndSortedConversations.map(conv => {
+                const mode = conversationModes.find(m => m.id === conv.mode);
                 return (
                   <div
-                    key={conversation.id}
-                    className="bg-white rounded-xl p-6 shadow-sm hover:shadow-md transition-shadow cursor-pointer group"
-                    onClick={() => setSelectedConversation(conversation.id)}
+                    key={conv.id}
+                    className="bg-white rounded-lg border border-gray-200 hover:border-blue-300 hover:shadow-md transition-all cursor-pointer group"
+                    onClick={() => setSelectedConversation(conv.id)}
                   >
-                    {/* Header */}
-                    <div className="flex items-start justify-between mb-4">
-                      <div className="flex items-center space-x-3">
-                        <div
-                          className={cn(
-                            'w-10 h-10 rounded-lg flex items-center justify-center',
-                            modeInfo.color
-                          )}
-                        >
-                          <div className="text-white">{modeInfo.icon}</div>
+                    <div className="p-4">
+                      {/* Header */}
+                      <div className="flex items-start justify-between mb-3">
+                        <div className="flex items-center gap-2">
+                          <div className={cn('p-2 rounded-lg', mode?.color || 'bg-gray-500')}>
+                            {mode?.icon || <MessageCircle className="w-4 h-4 text-white" />}
+                          </div>
+                          <div>
+                            <h3 className="font-medium text-gray-900 group-hover:text-blue-600 transition-colors line-clamp-1">
+                              {conv.title}
+                            </h3>
+                            <p className="text-xs text-gray-500">{mode?.name || 'General'}</p>
+                          </div>
                         </div>
-                        <div>
-                          <h3 className="font-semibold text-gray-900 group-hover:text-purple-600 transition-colors">
-                            {conversation.title}
-                          </h3>
-                          <p className="text-sm text-gray-600">{modeInfo.name}</p>
+                        <div className="flex items-center gap-1">
+                          {conv.isStarred && <Star className="w-4 h-4 text-yellow-500 fill-current" />}
+                          <button
+                            onClick={e => {
+                              e.stopPropagation();
+                              handleDeleteConversation(conv.id);
+                            }}
+                            className="p-1 text-gray-400 hover:text-red-600 rounded opacity-0 group-hover:opacity-100 transition-opacity"
+                          >
+                            <Trash2 className="w-4 h-4" />
+                          </button>
                         </div>
                       </div>
-                      <div className="flex items-center space-x-1">
-                        <button
-                          onClick={e => {
-                            e.stopPropagation();
-                            toggleStar(conversation.id);
-                          }}
-                          className={cn(
-                            'p-1 rounded hover:bg-gray-100',
-                            conversation.isStarred ? 'text-yellow-500' : 'text-gray-400'
+
+                      {/* Last Message */}
+                      <p className="text-sm text-gray-600 mb-3 line-clamp-2">{conv.lastMessage}</p>
+
+                      {/* Footer */}
+                      <div className="flex items-center justify-between text-xs text-gray-500">
+                        <div className="flex items-center gap-3">
+                          <span className="flex items-center gap-1">
+                            <Clock className="w-3 h-3" />
+                            {formatDate(conv.lastUpdated)}
+                          </span>
+                          <span className="flex items-center gap-1">
+                            <MessageCircle className="w-3 h-3" />
+                            {conv.messageCount}
+                          </span>
+                          {conv.hasAttachments && (
+                            <span className="flex items-center gap-1">
+                              <Paperclip className="w-3 h-3" />
+                            </span>
                           )}
-                        >
-                          <Star
-                            className="w-4 h-4"
-                            fill={conversation.isStarred ? 'currentColor' : 'none'}
-                          />
-                        </button>
-                        <div className="relative group/menu">
-                          <button
-                            onClick={e => e.stopPropagation()}
-                            className="p-1 rounded hover:bg-gray-100 text-gray-400"
-                          >
-                            <MoreVertical className="w-4 h-4" />
-                          </button>
-                          <div className="absolute right-0 top-8 w-48 bg-white rounded-lg shadow-lg border border-gray-200 opacity-0 invisible group-hover/menu:opacity-100 group-hover/menu:visible transition-all z-10">
-                            <div className="py-1">
-                              <button
-                                onClick={e => {
-                                  e.stopPropagation();
-                                  archiveConversation(conversation.id);
-                                }}
-                                className="flex items-center w-full px-4 py-2 text-sm text-gray-700 hover:bg-gray-100"
-                              >
-                                <Archive className="w-4 h-4 mr-2" />
-                                {conversation.isArchived ? 'Unarchive' : 'Archive'}
-                              </button>
-                              <button
-                                onClick={e => {
-                                  e.stopPropagation();
-                                  deleteConversation(conversation.id);
-                                }}
-                                className="flex items-center w-full px-4 py-2 text-sm text-red-600 hover:bg-red-50"
-                              >
-                                <Trash2 className="w-4 h-4 mr-2" />
-                                Delete
-                              </button>
-                            </div>
-                          </div>
                         </div>
-                      </div>
-                    </div>
-
-                    {/* Content Preview */}
-                    <div className="mb-4">
-                      <p className="text-sm text-gray-600 line-clamp-2">
-                        {conversation.lastMessage}
-                      </p>
-                    </div>
-
-                    {/* Metadata */}
-                    <div className="flex items-center justify-between text-xs text-gray-500">
-                      <div className="flex items-center space-x-3">
-                        <div className="flex items-center space-x-1">
-                          <MessageCircle className="w-3 h-3" />
-                          <span>{conversation.messageCount} messages</span>
-                        </div>
-                        <div className="flex items-center space-x-1">
+                        <span className="flex items-center gap-1">
                           <Users className="w-3 h-3" />
-                          <span>{conversation.advisors.length} advisors</span>
-                        </div>
-                        {conversation.hasAttachments && (
-                          <div className="flex items-center space-x-1">
-                            <FileText className="w-3 h-3" />
-                            <span>Files</span>
-                          </div>
-                        )}
-                      </div>
-                      <div className="flex items-center space-x-1">
-                        <Clock className="w-3 h-3" />
-                        <span>{formatDate(conversation.lastUpdated)}</span>
+                          {conv.advisors.length}
+                        </span>
                       </div>
                     </div>
                   </div>
@@ -582,18 +437,15 @@
         </div>
       </div>
 
+      {/* Delete Confirmation Modal */}
       <ConfirmationModal
         isOpen={showDeleteConfirmation}
-        onClose={() => {
-          setShowDeleteConfirmation(false);
-          setConversationToDelete(null);
-        }}
+        onClose={() => setShowDeleteConfirmation(false)}
         onConfirm={confirmDelete}
         title="Delete Conversation"
         message="Are you sure you want to delete this conversation? This action cannot be undone."
-        confirmText="Delete"
-        cancelText="Cancel"
-        type="danger"
+        confirmLabel="Delete"
+        confirmVariant="danger"
       />
     </div>
   );
